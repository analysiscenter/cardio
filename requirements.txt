--- conflicted
+++ resolved
@@ -1,8 +1,5 @@
 wfdb
-<<<<<<< HEAD
 pytest
-=======
->>>>>>> 28cca853
 PyWavelets
 hmmlearn
 tf
